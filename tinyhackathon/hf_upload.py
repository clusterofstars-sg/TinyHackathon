--- conflicted
+++ resolved
@@ -10,13 +10,10 @@
 from datasets import load_dataset
 from huggingface_hub import HfApi, login
 from rich.console import Console
-<<<<<<< HEAD
-=======
 from datasets import load_dataset
 import csv
 import yaml
 import requests
->>>>>>> e0c1661a
 
 app = typer.Typer(context_settings={"help_option_names": ["-h", "--help"]}, pretty_exceptions_show_locals=False)
 console = Console()
