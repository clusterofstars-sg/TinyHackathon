--- conflicted
+++ resolved
@@ -3,23 +3,12 @@
 import pandas as pd
 import typer
 from rich.console import Console
-<<<<<<< HEAD
 from typing import Annotated, Optional
-=======
->>>>>>> 4cf6a898
 
 # Initialize Typer app and console
 app = typer.Typer()
 console = Console()
-<<<<<<< HEAD
-def create_sample_submission(output_file: str = "sample_submission.csv",
-                             dataset_file: str = "valid.parquet",
-                             sample: Optional[int] = None):
-=======
-
-
 def create_sample_submission(output_file: str = "sample_submission.csv", dataset_file: str = "valid.parquet", num_samples: int = 1000):
->>>>>>> 4cf6a898
     "Create a sample submission from TinyStories validation data"
     dataset_file = dataset_file
 
@@ -31,15 +20,9 @@
 
     # Extract last 50% of each story as "completion"
     completions = []
-<<<<<<< HEAD
-    for text in df["text"][:sample]:
-        completions.append(text[:-len(text)//10]) #remove last 10% so not perfect
-    
-=======
     for text in df["text"]:
         completions.append(text[: -len(text) // 10])  # remove last 10% so not perfect
 
->>>>>>> 4cf6a898
     # Create submission dataframe
     submission_df = pd.DataFrame({"completion": completions})
 
@@ -50,16 +33,11 @@
 
 
 @app.command()
-<<<<<<< HEAD
-def create_submission_sample(output_file: Annotated[str, typer.Option(help="Please to put test submission")] = "sample_submission.csv",
-                             dataset_file: Annotated[str, typer.Option(help="Location of test data")] = 'valid.parquet',
-                             sample: Annotated[Optional[int], typer.Option(help="Starting from beginning sample this many examples")]= None,):
-=======
+
 def create_submission_sample(
     output_file: Annotated[str, typer.Option(help="Please to put test submission")] = "sample_submission.csv",
     dataset_file: Annotated[str, typer.Option(help="Location of test data")] = "valid.parquet",
 ):
->>>>>>> 4cf6a898
     "Create a sample submission file from TinyStories test data"
     try:
         df = create_sample_submission(output_file, dataset_file, sample=sample)
