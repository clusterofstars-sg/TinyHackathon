import json
import re
import time
import traceback
from pathlib import Path
<<<<<<< HEAD
from typing import Annotated, Dict, List, Any, Union, Optional
=======
from typing import Annotated, Any, Dict, List, Union
>>>>>>> 4cf6a898

import pandas as pd
import typer
from datasets import Dataset, load_dataset
from exllamav2 import ExLlamaV2, ExLlamaV2Cache, ExLlamaV2Config, ExLlamaV2Tokenizer
from exllamav2.generator import ExLlamaV2DynamicGenerator, ExLlamaV2DynamicJob, ExLlamaV2Sampler
from hf_upload import get_hf_user
from rich.console import Console
from rich.progress import BarColumn, MofNCompleteColumn, Progress, SpinnerColumn, TextColumn, TimeElapsedColumn, TimeRemainingColumn
from rich.table import Table

app = typer.Typer(context_settings={"help_option_names": ["-h", "--help"]}, pretty_exceptions_show_locals=False)
console = Console()


def load_submissions(submissions_dir: Union[str, Path]) -> List[Path]:
    "Load submission files from the specified directory."
    submissions_dir = Path(submissions_dir)
    if not submissions_dir.exists():
        raise ValueError(f"Submissions directory {submissions_dir} does not exist")
    files = list(submissions_dir.glob("**/*.parquet"))
    console.print(f"[green]Found {len(files)} submissions to evaluate[/green]")
    return files


def create_evaluation_prompt(story_start: str, completion: str):
    "Create a structured prompt for evaluating story completions"
    return f"""You are an expert judge of children's stories. Please evaluate the following story completion based on the given beginning.

STORY BEGINNING:
{story_start}

COMPLETION:
{completion}

Evaluate this completion on the following criteria, rating each on a scale of 1-10:

1. Grammar: Is the text grammatically correct and well-structured?
2. Creativity: Is the completion original, imaginative, and engaging?
3. Consistency: Does the completion maintain consistency with the story beginning?
4. Plot: Does the completion provide a satisfying and logical continuation of the story?

Provide your scores in the following format:
GRAMMAR: [score]
CREATIVITY: [score]
CONSISTENCY: [score]
PLOT: [score]
OVERALL: [average of the four scores]

Keep your evaluation concise and focused on the scoring format. Return only what is specified in the format. 
"""


def process_submission(
    pq_file: Path,
    generator: ExLlamaV2DynamicGenerator,
    test_dataset: Dataset,
    scores: Dict[str, Any],
    output_file: Path,
    temperature: float = 0.1,
    top_p: float = 0.9,
    max_new_tokens: int = 20,
    sample: Optional[int] = None
):
    "Process a single submission file and evaluate its completions."
    username = pq_file.parent.name
    submission_id = pq_file.stem

    if username in scores and submission_id in scores[username]:
        console.print(f"[blue]Skipping already evaluated submission: {username}/{submission_id}[/blue]")
        return scores

    console.print(f"[yellow]Evaluating submission: {username}/{submission_id}[/yellow]")

    try:
        df = pd.read_parquet(pq_file)
        completions = df["completion"].tolist()

        if username not in scores:
            scores[username] = {}

        if submission_id not in scores[username]:
            scores[username][submission_id] = {"score": 0, "details": []}

<<<<<<< HEAD
        scores = eval_completions(completions, generator, test_dataset, username, submission_id, scores, output_file, temperature, top_p, max_new_tokens, sample=sample)
        console.print(
            f"[green]Completed evaluation for {username}/{submission_id} with score: {scores[username][submission_id]['score']:.2f}[/green]"
        )
=======
        scores = eval_completions(completions, generator, test_dataset, username, submission_id, scores, output_file, temperature, top_p, max_new_tokens)  # fmt: skip
        console.print(f"[green]Completed evaluation for {username}/{submission_id} with score: {scores[username][submission_id]['score']:.2f}[/green]")  # fmt: skip
>>>>>>> 4cf6a898
    except Exception as e:
        console.print(f"[red]Error processing {username}/{submission_id}: {str(e)}[/red]")
        traceback.print_exc()

    return scores


def evaluate_submissions(
    model_dir: str,
    test_file: str,
    output_file: str = "scores.json",
    submissions_dir: str = "downloaded_submissions",
    temperature: float = 0.1,
    top_p: float = 0.9,
    max_new_tokens: int = 20,
    batch_size: int = 128,
    cache_size: int = 1024 * 50,
    sample: Optional[int] = None,
):
    "Evaluate all submissions using ExLlama2."
    parquet_files = load_submissions(submissions_dir)
    console.print(f"[yellow]Loading model from {model_dir}...[/yellow]")
    config = ExLlamaV2Config(model_dir)
    model = ExLlamaV2(config)
    test_data = load_dataset("parquet", data_files={"test": test_file})
    cache = ExLlamaV2Cache(model, max_seq_len=cache_size, lazy=True)
    model.load_autosplit(cache)
    tokenizer = ExLlamaV2Tokenizer(config)
    generator = ExLlamaV2DynamicGenerator(model=model, cache=cache, tokenizer=tokenizer, max_batch_size=batch_size, max_q_size=1)
    output_file = Path(output_file)
    scores: Dict[str, Dict[str, Dict[str, Any]]] = {}
    if output_file.exists():
        scores = json.loads(output_file.read_text())

    for pq_file in parquet_files:
        scores = process_submission(pq_file, generator, test_data, scores, output_file, temperature, top_p, max_new_tokens, sample=sample)

    leaderboard = []
    for username, user_submissions in scores.items():
        best_score = max(sub["score"] for sub in user_submissions.values())
        leaderboard.append({"username": username, "score": best_score})
    leaderboard.sort(key=lambda x: x["score"], reverse=True)
    return scores, leaderboard


def extract_scores(response):
    "Extract scores from the model's response"
    scores = {}
    # Extract individual category scores
    for category in ["GRAMMAR", "CREATIVITY", "CONSISTENCY", "PLOT", "OVERALL"]:
        pattern = f"{category}: (\\d+)"
        match = re.search(pattern, response, re.IGNORECASE)
        if match:
            scores[category.lower()] = int(match.group(1))
        else:
            scores[category.lower()] = 5  # Default if not found
    return scores


def eval_completions(
    completions: List[str],
    generator: ExLlamaV2DynamicGenerator,
    test_dataset: Dataset,
    username: str,
    submission_id: str,
    scores: Dict[str, Dict[str, Dict[str, Any]]],
    output_file: Path,
    temperature: float = 1.0,
    top_p: float = 0.9,
    max_new_tokens: int = 20,
    sample: Optional[int] = None
):
    "Evaluate each completion in a submission using batch processing."
    try:
        # Create sampler settings
        gen_settings = ExLlamaV2Sampler.Settings(temperature=temperature, top_p=top_p, token_repetition_penalty=1.0, top_k=0)
        # Queue all jobs
        console.print(f"[yellow]Queueing {len(completions)} evaluation jobs...[/yellow]")

        # Reset generator queue if needed
        if generator.num_remaining_jobs() > 0:
            console.print("[yellow]Clearing existing generator queue...[/yellow]")
            generator.clear_queue()

        # Queue all evaluation jobs
        responses = {}
<<<<<<< HEAD
        for i, (completion,test_text) in enumerate(zip(completions[:sample],test_dataset['test'][:sample]['text'])):
            prompt = create_evaluation_prompt(completion,test_text)
=======
        for i, (completion, test_text) in enumerate(zip(completions, test_dataset["test"]["text"])):
            prompt = create_evaluation_prompt(completion, test_text)
>>>>>>> 4cf6a898
            prompt_ids = generator.tokenizer.encode(prompt, encode_special_tokens=True)
            job = ExLlamaV2DynamicJob(
                input_ids=prompt_ids,
                gen_settings=gen_settings,
                max_new_tokens=max_new_tokens,
                identifier=i,
            )
            generator.enqueue(job)
            responses[i] = ""  # Initialize empty response

        # Process jobs and collect results
        console.print("[yellow]Processing evaluation jobs...[/yellow]")

        time_begin = time.time()
        num_completions = 0
        num_tokens = 0
        total_jobs = generator.num_remaining_jobs()

        # Generate all completions with progress bar
        with Progress(
            SpinnerColumn(),
            TextColumn("[progress.description]{task.description}"),
            BarColumn(),
            MofNCompleteColumn(),
            TextColumn("[progress.percentage]{task.percentage:>3.1f}%"),
            TimeElapsedColumn(),
            TimeRemainingColumn(),
            console=console,
        ) as progress:
            # Create the main progress task
            task = progress.add_task(f"[green]Evaluating {username}/{submission_id}", total=total_jobs)

            while generator.num_remaining_jobs():
                try:
                    results = generator.iterate()

                    # Track tokens processed
                    bsz = len(set([r["identifier"] for r in results]))
                    num_tokens += bsz

                    for result in results:
                        idx = result["identifier"]

                        if not result["eos"]:
                            # For non-EOS results, collect partial text
                            if "text" in result:
                                if idx not in responses:
                                    responses[idx] = result["text"]
                                else:
                                    responses[idx] += result["text"]
                            continue

                        # For EOS results, get the full completion
                        responses[idx] = result["full_completion"]
                        num_completions += 1

                        # Update progress
                        progress.update(task, completed=num_completions)

                except Exception as e:
                    console.print(f"[red]Error in generator iteration: {str(e)}[/red]")
                    traceback.print_exc()
                    continue

        # Output statistics
        elapsed_time = time.time() - time_begin
        rpm = num_completions / (elapsed_time / 60) if elapsed_time > 0 else 0
        tps = num_tokens / elapsed_time if elapsed_time > 0 else 0
        console.print()
        console.print(f"[blue]Avg. completions/minute: {rpm:.2f}[/blue]")
        console.print(f"[blue]Avg. output tokens/second: {tps:.2f}[/blue]")
        console.print()

        # Process all responses and update scores
        console.print("[yellow]Processing responses and calculating scores...[/yellow]")

        # Initialize details list if needed
        if "details" not in scores[username][submission_id]:
            scores[username][submission_id]["details"] = []

        total_score = 0
        processed_count = 0

        # Process each response
        for idx, response in responses.items():
            # Extract score
            item_score = 5  # Default score
            try:
<<<<<<< HEAD
                score_match = extract_scores(response)['overall']
=======
                score_match = extract_scores(response)["OVERALL"]
>>>>>>> 4cf6a898
                if score_match:
                    item_score = min(10, max(1, int(score_match)))
            except Exception as e:
                console.print(f"[red]Error extracting score from '{response}': {str(e)}[/red]")

            # Store the score
            details_item = {"item_id": idx, "score": item_score}
            scores[username][submission_id]["details"].append(details_item)
            total_score += item_score
            processed_count += 1

        # Final update
        if processed_count > 0:
            avg_score = total_score / processed_count
            scores[username][submission_id]["score"] = avg_score
            output_file.write_text(json.dumps(scores, indent=2))
            console.print(f"[green]Completed processing {processed_count} responses with final avg score: {avg_score:.2f}[/green]")

    except Exception as e:
        console.print(f"[red]Error in eval_completions: {str(e)}[/red]")
        traceback.print_exc()

    return scores


@app.command()
def evaluate(
    model_dir: Annotated[str, typer.Argument(help="Directory containing the ExLlama2 model files")],
    test_file: Annotated[str, typer.Argument(help="Directory containing the Tiny Stories test data")],
    output_file: Annotated[str, typer.Option(help="Path to save scores JSON")] = "scores.json",
    submissions_dir: Annotated[str, typer.Option(help="Directory containing submission files")] = "downloaded_submissions",
    temperature: Annotated[float, typer.Option(help="Temperature for generation sampling")] = 1.0,
    top_p: Annotated[float, typer.Option(help="Top-p (nucleus) sampling value")] = 0.9,
    max_new_tokens: Annotated[int, typer.Option(help="Maximum number of tokens to generate")] = 20,
    batch_size: Annotated[int, typer.Option(help="Maximum batch size for inference")] = 128,
    cache_size: Annotated[int, typer.Option(help="Cache size in tokens (multiply by 4 for bytes)")] = 2048,
    sample: Annotated[int, typer.Option(help="Sample the first N completions and test data")] = None,
):
    "Evaluate submissions using ExLlama2 and display a leaderboard."
    try:
        console.print(f"[yellow]Starting evaluation with batch_size={batch_size}, cache_size={cache_size}[/yellow]")
        scores, leaderboard = evaluate_submissions(
            model_dir=model_dir,
            test_file=test_file,
            output_file=output_file,
            submissions_dir=submissions_dir,
            temperature=temperature,
            top_p=top_p,
            max_new_tokens=max_new_tokens,
            batch_size=batch_size,
            cache_size=cache_size,
            sample=sample,
        )

        # Display leaderboard
        console.print("[green]Evaluation complete! Leaderboard:[/green]")

        table = Table(show_header=True)
        table.add_column("Rank")
        table.add_column("Username")
        table.add_column("Score")

        for i, entry in enumerate(leaderboard[:10]):
            table.add_row(str(i + 1), entry["username"], f"{entry['score']:.2f}")

        console.print(table)
        console.print(f"[blue]Full results saved to {output_file}[/blue]")

    except Exception as e:
        console.print(f"[red]Error: {str(e)}[/red]")
        console.print(traceback.format_exc())


def download_new_submissions(
    dataset_id: str = "cluster-of-stars/TinyStoriesHackathon", output_dir: Union[str, Path] = "downloaded_submissions"
) -> List[Dict[str, Any]]:
    "Download all new submissions from HF dataset."
    # Get HF API
    _, api = get_hf_user()

    # Create output directory
    output_dir = Path(output_dir)
    output_dir.mkdir(exist_ok=True, parents=True)

    # Create tracking file for processed submissions
    processed_file = output_dir / "processed.json"
    if processed_file.exists():
        processed = set(json.loads(processed_file.read_text()))
    else:
        processed = set()

    # Get all files in the dataset that match our pattern
    files = api.list_repo_files(repo_id=dataset_id, repo_type="dataset")
    submission_files = [f for f in files if f.startswith("submissions/") and f.endswith(".parquet")]

    # Download new submissions
    new_files = []
    for remote_path in submission_files:
        if remote_path in processed:
            continue

        # Extract username and filename
        parts = remote_path.split("/")
        if len(parts) != 3:
            continue  # Skip unexpected formats

        username = parts[1]
        filename = parts[2]

        # Create user directory
        user_dir = output_dir / username
        user_dir.mkdir(exist_ok=True)

        # Download file
        local_path = user_dir / filename
        console.print(f"Downloading [yellow]{remote_path}[/yellow] to [blue]{local_path}[/blue]")

        # Download to the correct path
        downloaded_path = api.hf_hub_download(repo_id=dataset_id, repo_type="dataset", filename=remote_path, local_dir=output_dir)

        # Move file to the correct location if needed
        if Path(downloaded_path) != local_path:
            Path(downloaded_path).rename(local_path)

        # Add to processed list
        processed.add(remote_path)
        new_files.append(dict(username=username, filename=filename, remote_path=remote_path, local_path=local_path))

    # Update processed file
    processed_file.write_text(json.dumps(list(processed)))

    return new_files


@app.command()
def download_submissions(
    output_dir: Annotated[str, typer.Option(help="Directory to store downloaded submissions")] = "downloaded_submissions",
):
    "Download all new submissions from the TinyStories hackathon."
    try:
        console.print("[yellow]Downloading new submissions...[/yellow]")
        new_files = download_new_submissions(output_dir=output_dir)

        if not new_files:
            console.print("[green]No new submissions found.[/green]")
            return

        console.print(f"[green]Downloaded {len(new_files)} new submissions:[/green]")

        table = Table(show_header=True)
        table.add_column("Username")
        table.add_column("Filename")
        table.add_column("Local Path")

        for file in new_files:
            table.add_row(file["username"], file["filename"], str(file["local_path"]))

        console.print(table)

    except Exception as e:
        console.print(f"[red]Error: {str(e)}[/red]")


if __name__ == "__main__":
    app()<|MERGE_RESOLUTION|>--- conflicted
+++ resolved
@@ -3,11 +3,7 @@
 import time
 import traceback
 from pathlib import Path
-<<<<<<< HEAD
 from typing import Annotated, Dict, List, Any, Union, Optional
-=======
-from typing import Annotated, Any, Dict, List, Union
->>>>>>> 4cf6a898
 
 import pandas as pd
 import typer
@@ -92,15 +88,8 @@
         if submission_id not in scores[username]:
             scores[username][submission_id] = {"score": 0, "details": []}
 
-<<<<<<< HEAD
-        scores = eval_completions(completions, generator, test_dataset, username, submission_id, scores, output_file, temperature, top_p, max_new_tokens, sample=sample)
-        console.print(
-            f"[green]Completed evaluation for {username}/{submission_id} with score: {scores[username][submission_id]['score']:.2f}[/green]"
-        )
-=======
-        scores = eval_completions(completions, generator, test_dataset, username, submission_id, scores, output_file, temperature, top_p, max_new_tokens)  # fmt: skip
+        scores = eval_completions(completions, generator, test_dataset, username, submission_id, scores, output_file, temperature, top_p, max_new_tokens, sample=sample)  # fmt: skip
         console.print(f"[green]Completed evaluation for {username}/{submission_id} with score: {scores[username][submission_id]['score']:.2f}[/green]")  # fmt: skip
->>>>>>> 4cf6a898
     except Exception as e:
         console.print(f"[red]Error processing {username}/{submission_id}: {str(e)}[/red]")
         traceback.print_exc()
@@ -187,13 +176,9 @@
 
         # Queue all evaluation jobs
         responses = {}
-<<<<<<< HEAD
+
         for i, (completion,test_text) in enumerate(zip(completions[:sample],test_dataset['test'][:sample]['text'])):
             prompt = create_evaluation_prompt(completion,test_text)
-=======
-        for i, (completion, test_text) in enumerate(zip(completions, test_dataset["test"]["text"])):
-            prompt = create_evaluation_prompt(completion, test_text)
->>>>>>> 4cf6a898
             prompt_ids = generator.tokenizer.encode(prompt, encode_special_tokens=True)
             job = ExLlamaV2DynamicJob(
                 input_ids=prompt_ids,
@@ -282,11 +267,7 @@
             # Extract score
             item_score = 5  # Default score
             try:
-<<<<<<< HEAD
                 score_match = extract_scores(response)['overall']
-=======
-                score_match = extract_scores(response)["OVERALL"]
->>>>>>> 4cf6a898
                 if score_match:
                     item_score = min(10, max(1, int(score_match)))
             except Exception as e:
